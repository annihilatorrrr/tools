--- conflicted
+++ resolved
@@ -787,19 +787,11 @@
     // use this test check if your snippet prints as you wish, without using a snapshot
     fn quick_test() {
         let src = r#"
-<<<<<<< HEAD
-describe.each`a    | b    | expected
-${11111111111} | ${a().b(x => x).c().d()} | ${2}
-${1} | ${2} | ${3}
-${2} | ${1} | ${3}`
-
-=======
     <OtherComponent
       value={
         new Set(veryLongConditionZzzzzzzzzzzzzzzzzveryLongConditionZzzzzzzzzzzzzzzzzveryLongConditionZzzzzzzzzzzzzzzzz)
       }
     />
->>>>>>> 9abf20d4
 
 "#;
         let syntax = SourceType::tsx();
